--- conflicted
+++ resolved
@@ -33,12 +33,8 @@
   settings(commonSettings: _*).
   settings(
     libraryDependencies ++= Seq(
-<<<<<<< HEAD
       "org.scala-lang.modules" %%% "scala-collection-compat" % "0.1.1",
-      "org.scodec" %%% "scodec-bits" % "1.1.6",
-=======
       "org.scodec" %%% "scodec-bits" % "1.1.9",
->>>>>>> 0c110505
       "com.chuusai" %%% "shapeless" % "2.3.3"
     )
   ).
@@ -79,17 +75,10 @@
   settings(commonSettings: _*).
   settings(
     libraryDependencies ++= Seq(
-<<<<<<< HEAD
-      "org.scodec" %%% "scodec-bits" % "1.1.6",
+      "org.scodec" %%% "scodec-bits" % "1.1.9",
       "com.chuusai" %%% "shapeless" % "2.3.3",
       "org.scalacheck" %%% "scalacheck" % "1.14.0",
       "org.scalatest" %%% "scalatest" % "3.0.6-SNAP1"
-=======
-      "org.scodec" %%% "scodec-bits" % "1.1.9",
-      "com.chuusai" %%% "shapeless" % "2.3.3",
-      "org.scalacheck" %%% "scalacheck" % "1.13.5",
-      "org.scalatest" %%% "scalatest" % "3.0.5"
->>>>>>> 0c110505
     )
   ).
   jsSettings(commonJsSettings: _*).
